--- conflicted
+++ resolved
@@ -429,27 +429,6 @@
         TargetHeaterCoolerState,
       },
     } = this.platform;
-<<<<<<< HEAD
-
-    // extract all opmode value from ac_buttons configuration
-    let opModeValues = this.config.ac_buttons.map((button: any) => {
-      return button.op_mode;
-    }).filter((op_mode: number | undefined | null) => {
-      return op_mode !== undefined && op_mode !== null;
-    });
-    if (!opModeValues.length) {
-      opModeValues = [6, 8]; // default opmode list
-    }
-
-    if (opModeValues.includes(this.Status.opMode)) {
-      return;
-    }
-
-    if (value === TargetHeaterCoolerState.HEAT && ![1, 4].includes(this.Status.opMode)) {
-      await this.setOpMode(4);
-    } else if (value === TargetHeaterCoolerState.COOL && ![0].includes(this.Status.opMode)) {
-      await this.setOpMode(0);
-=======
   
     // Map HomeKit states to LG opModes
     let opMode;
@@ -469,7 +448,6 @@
   
     if (opMode !== this.Status.opMode) {
       await this.setOpMode(opMode);
->>>>>>> ce937f2f
     }
   }
 
